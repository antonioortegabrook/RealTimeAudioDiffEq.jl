include("libportaudio.jl")

using .LibPortAudio
using DifferentialEquations
using Atomix

mutable struct RealTimeAudioDEControlData
	@atomic u0::Vector{Float64}
	@atomic p::Vector{Float64}
	@atomic ts::Float64
	@atomic gain::Float64
<<<<<<< HEAD
	@atomic channel_map::Union{Vector{Int}, Vector{Vector{Int}}}
=======
	@atomic channel_map::Union{Vector{Int},Vector{StepRange{Int,Int}}}
>>>>>>> e7399914
end

mutable struct RealTimeAudioDEStateData
	t::Float64
	u::Vector{Float64}
end

# Fill this upon stream creation (in rt_ODEStart)
mutable struct RealTimeAudioDEStreamData
	sample_rate::Float64
	buffer_size::UInt64
	n_channels::UInt64
	stream::Ref{Ptr{PaStream}}
end

mutable struct RealTimeAudioDEData
	problem::DEProblem
	alg::DEAlgorithm
	control::RealTimeAudioDEControlData
	state::RealTimeAudioDEStateData
	stream_data::RealTimeAudioDEStreamData
end

#! export
mutable struct DESource
	data::RealTimeAudioDEData
	callback::Base.CFunction
end


#! export
# ODE
"""
    DESource(f, u0::Vector{Float64}, p::Vector{Float64};
<<<<<<< HEAD
		alg = Tsit5(), channel_map::Union{Vector{Int}, Vector{Vector{Int}}} = [1, 1])::DESource
=======
		alg = Tsit5(), channel_map::Union{Vector{Int},Vector{StepRange{Int,Int}}} = [1, 1])::DESource
>>>>>>> e7399914

Create a DESource from an ODEFunction.
# Arguments
- `f::ODEFunction`: the ODE function. Should be of the form `f(du, u, p, t)` (In-place).
- `u0`: the array of initial values.
- `p`: the array of parameters.
# Keyword Arguments
- `alg::DEAlgorithm = Tsit5()`: the algorithm which will be passed to the solver.
<<<<<<< HEAD
- `channel_map::Union{Vector{Int}, Vector{Vector{Int}}} = [1, 1]`: the channel map indicates how system's variables \
=======
- `channel_map::Union{Vector{Int},Vector{StepRange{Int,Int}}} = [1, 1]`: the channel map indicates how system's variables \
>>>>>>> e7399914
should be mapped to output channels in the audio device. The position in the array \
represents the channel number and the value, the variable.
"""
function DESource(f, u0::Vector{Float64}, p::Vector{Float64};
<<<<<<< HEAD
		alg = Tsit5(), channel_map::Union{Vector{Int}, Vector{Vector{Int}}} = [1, 1])::DESource
=======
		alg = Tsit5(), channel_map::Union{Vector{Int},Vector{StepRange{Int,Int}}} = [1, 1])::DESource
>>>>>>> e7399914
	
	prob = ODEProblem(f, u0, (0.0, 0.01), p;  
		save_start = true,
		save_end = true, 
		verbose = false)

	_DESource(prob, alg, channel_map)
end

function DESource(f::ODEFunction, u0::Vector{Float64}, p::Vector{Float64};
<<<<<<< HEAD
		alg = Tsit5(), channel_map::Union{Vector{Int}, Vector{Vector{Int}}} = [1, 1])::DESource
=======
		alg = Tsit5(), channel_map::Union{Vector{Int},Vector{StepRange{Int,Int}}} = [1, 1])::DESource
>>>>>>> e7399914

	prob = ODEProblem(f, u0, (0.0, 0.01), p;  
		save_start = true,
		save_end = true, 
		verbose = false)

	_DESource(prob, alg, channel_map)
end

#! export
# SDE
"""
    DESource(f, g, u0::Vector{Float64}, p::Vector{Float64};
		alg = SOSRA(), channel_map::Union{Vector{Int},Vector{StepRange{Int,Int}}} = [1, 1])::DESource

Create a Stochastic DESource from a drift function and a noise function.
"""
function DESource(f, g, u0::Vector{Float64}, p::Vector{Float64};
<<<<<<< HEAD
		alg = SOSRA(), channel_map::Union{Vector{Int}, Vector{Vector{Int}}} = [1, 1])::DESource
=======
		alg = SOSRA(), channel_map::Union{Vector{Int},Vector{StepRange{Int,Int}}} = [1, 1])::DESource
>>>>>>> e7399914

	prob = SDEProblem(f, g, u0, (0.0, 0.01), p; 
		save_start = true,
		save_end = true, 
		verbose = false)

	_DESource(prob, alg, channel_map)
end

function DESource(f::SDEFunction, u0::Vector{Float64}, p::Vector{Float64};
<<<<<<< HEAD
	alg = SOSRA(), channel_map::Union{Vector{Int}, Vector{Vector{Int}}} = [1, 1])::DESource
=======
	alg = SOSRA(), channel_map::Union{Vector{Int},Vector{StepRange{Int,Int}}} = [1, 1])::DESource
>>>>>>> e7399914

prob = SDEProblem(f, u0, (0.0, 0.01), p; 
	save_start = true,
	save_end = true, 
	verbose = false)

_DESource(prob, alg, channel_map)
end

function _DESource(prob::DEProblem, alg, channel_map)::DESource

	n_vars = length(prob.u0)
	for (i, variable) in enumerate(channel_map)
		if typeof(variable) <:Int
			if variable > n_vars
				@warn "variable $variable is out of bounds."
				channel_map[i] = 0
			end
		elseif typeof(variable) <: Vector{Int}
			for v in variable
				if v > n_vars
					@warn "variable $v is out of bounds."
					channel_map[i] = 0
				end
			end
		else
			@warn "variable $variable is not an Int or a StepRange."
			channel_map[i] = 0
		end
	end

	control = RealTimeAudioDEControlData(prob.u0, prob.p, 1., 1., channel_map)
	
	u = deepcopy(prob.u0)
	state = RealTimeAudioDEStateData(prob.tspan[1], u)

	callback = create_callback()

	callback_ptr = @cfunction($callback, PaStreamCallbackResult, 
				(Ptr{Cvoid}, 
				Ptr{Cvoid}, 
				Culong, 
				Ptr{PaStreamCallbackTimeInfo}, 
				PaStreamCallbackFlags, 
				Ptr{Cvoid}))

	stream = RealTimeAudioDEStreamData(-1, 0, 0, Ref{Ptr{PaStream}}(0))

	data = RealTimeAudioDEData(prob, alg, control, state, stream)

	return DESource(data, callback_ptr)
end

function create_callback()
	function callback(inputBuffer::Ptr{Cvoid}, 
			outputBuffer::Ptr{Cvoid}, 
			framesPerBuffer::Culong, 
			timeInfo::Ptr{PaStreamCallbackTimeInfo}, 
			statusFlags::PaStreamCallbackFlags, 
			userData::Ptr{Cvoid})::PaStreamCallbackResult

		data = unsafe_load(convert(Ptr{RealTimeAudioDEData}, userData))

		ts = data.control.ts
		channel_map = data.control.channel_map
		n_channels = data.stream_data.n_channels
		sample_rate = data.stream_data.sample_rate
		dt = 1. / sample_rate * ts
		t_min = data.state.t
		t_max = t_min + dt * framesPerBuffer
		t_span = (t_min, t_max)
		u0 = data.state.u
		p = data.control.p
		prob = data.problem
		alg = data.alg
		r_prob = remake(prob; u0 = u0, tspan = t_span, p = p, saveat = dt)

		sol = solve(r_prob, alg)

		gain = data.control.gain
		out_sample::Ptr{Cfloat} = convert(Ptr{Cfloat}, outputBuffer)

		# If the solver finished correctly, we update the output buffer. Otherwise, we
		# fill it with zeros.
		# Here we should also try to interpolate the solution. So far it didn't work.
		if SciMLBase.successful_retcode(sol)
			out_idx = 1
			for i in 1:framesPerBuffer
				# Channel Map:
				for variable in channel_map[1:n_channels] # We assume that the channel map is a vector of Ints or StepRanges (but not both)
					if typeof(variable) <:Int
						sample = variable == 0 ? 0. : sol.u[i][variable] * gain # * gain = 1 allocation
					else
						sample = 0.
						for v in variable
							sample += sol.u[i][v] * gain	# * gain = 1 allocation
						end
					end	
					unsafe_store!(out_sample, convert(Cfloat, sample), out_idx)
					out_idx += 1
				end
			end

			# We update the state (only if the integration was successful, which
			# allows us to recover in case of error)
			data.state.t = t_max
			@inbounds @. data.state.u = sol.u[end]
		else
			for i in 1:framesPerBuffer
				unsafe_store!(out_sample, convert(Cfloat, 0.), i)
			end
		end

		return paContinue
	end

	return callback
end

#! export
"""
    start_DESource(source::DESource, output_device::PaDeviceIndex;
    	sample_rate::Float64 = -1., 
    	buffer_size::UInt32 = convert(UInt32, paFramesPerBufferUnspecified ))

Start a DESource with a given output device.
# Keyword arguments
- `sample_rate::Float64 = -1.`: the sample rate of the stream. If negative, the default \
sample rate of the output device will be used.
- `buffer_size::UInt32 = convert(UInt32, paFramesPerBufferUnspecified )`: the buffer size \
of the stream.
"""
function start_DESource(source::DESource, output_device::PaDeviceIndex;
		sample_rate::Float64 = -1., 
		buffer_size::UInt32 = convert(UInt32, paFramesPerBufferUnspecified ))
	
	r_stream = source.data.stream_data.stream
	
	stream_status = Pa_IsStreamActive(r_stream[])
	if stream_status == 1
		println("Stream already active")
		return
	elseif stream_status == 0
		Pa_CloseStream(r_stream[])
	end

	if Pa_GetDeviceInfo(output_device) == C_NULL
		error("invalid output device.")
	end
	output_device_info = unsafe_load(Pa_GetDeviceInfo(output_device))

	n_channels = length(source.data.control.channel_map)
	if output_device_info.maxOutputChannels < n_channels
		@warn "output device has less channels than channel map"
		n_channels = output_device_info.maxOutputChannels
	end
	source.data.stream_data.n_channels = n_channels

	stream_parameters = PaStreamParameters(
		output_device,
		n_channels,	# channels
		paFloat32,	# sample format
		output_device_info.defaultLowOutputLatency,	# suggested latency
		C_NULL)		# host API specific stream info

	
	sample_rate = sample_rate < 0. ? output_device_info.defaultSampleRate : sample_rate
	source.data.stream_data.sample_rate = sample_rate
	source.data.stream_data.buffer_size = buffer_size #! Unnecessary?
	callback = source.callback
	data = source.data

	err = Pa_OpenStream(
		r_stream,
		C_NULL,			# input parameters
		Ref(stream_parameters),	# output parameters
		sample_rate,
		buffer_size,
		0,
		callback,
		Ref(data))
	
	if err != 0
		error(unsafe_string(Pa_GetErrorText(err)))
	end
	

	err = Pa_StartStream(r_stream[])

	if err != 0
		error(unsafe_string(Pa_GetErrorText(err)))
	end
	println("Start stream")
end

#! export
"""
    stop_DESource(source::DESource)
Stop a DESource.
"""
function stop_DESource(source::DESource)
	r_stream = source.data.stream_data.stream

	stream_status = Pa_IsStreamStopped(r_stream[])
	if stream_status == 1
		println("Stream already stopped")
		return
	end

	err = Pa_StopStream(r_stream[])
	if err != 0
		error(unsafe_string(Pa_GetErrorText(err)))
	end
	println("Stop stream")
end

#! export
"""
    isinitialized(source::DESource)::Bool
Check if a DESource is initialized (it has been called `start_DESource()` \
on it at least once).
"""
function isinitialized(source::DESource)::Bool
	return source.data.stream_data.stream[] != C_NULL
end

#! export
"""
    isactive(source::DESource)::Bool
Check if a DESource is active.
"""
function isactive(source::DESource)::Bool
	return Pa_IsStreamActive(source.data.stream_data.stream[]) == 1
end

#! export
"""
    isstopped(source::DESource)::Bool
Return true only if `stop_DESource()` has been called on `source` at least \
once.
"""
function isstopped(source::DESource)::Bool
	return Pa_IsStreamStopped(source.data.stream_data.stream[]) == 1
end

#! export
"""
    reset_state!(source::DESource)
Reset a DESource to initial conditions.
"""
function reset_state!(source::DESource)
	source.data.state.t = 0.
	source.data.state.u = deepcopy(source.data.problem.u0)
end

#! export
"""
    set_u0!(source::DESource, u::Vector{Float64})
Set the initial values of the system in the DESource.
"""
function set_u0!(source::DESource, u::Vector{Float64})
	if length(u) != length(source.data.control.u0)
		error("u0 has different length than the system.")
	end
	@atomic source.data.control.u0 = u
end

#! export
"""
    get_u0(source::DESource)
Retrieve the initial values of the system in the DESource.
"""
function get_u0(source::DESource)
	return source.data.control.u0
end

#! export
"""
    set_param!(source::DESource, index::Int, value::Float64)
Set a parameter of the system in the DESource.
"""
function set_param!(source::DESource, index::Int, value::Float64)
	if index > length(source.data.control.p) || index < 1
		error("index out of bounds.")
	end
	Atomix.@atomic source.data.control.p[index] = value
end

#! export
"""
    getparam(source::DESource, index::Int)
Retrieve the value of a single system's parameter in the DESource.
"""
function getparam(source::DESource, index::Int)
	if index > length(source.data.control.p) || index < 1
		error("index out of bounds.")
	end
	return source.data.control.p[index]
end

#! export
"""
    get_params(source::DESource)
Retrieve the values of all system's parameters in the DESource.
"""
function get_params(source::DESource)
	return source.data.control.p
end

#! export
"""
    set_ts!(source::DESource, value::Float64)
Set the time scale of the DESource.
"""
function set_ts!(source::DESource, value::Float64)
	@atomic source.data.control.ts = value
end

#! export
"""
    get_ts(source::DESource)
Retrieve the time scale of the DESource.
"""
function get_ts(source::DESource)
	return source.data.control.ts
end

#! export
"""
    set_gain!(source::DESource, value::Float64)
Set the gain of the DESource.
"""
function set_gain!(source::DESource, value::Float64)
	@atomic source.data.control.gain = value
end

#! export
"""
    get_gain(source::DESource)
Retrieve the gain of the DESource.
"""
function get_gain(source::DESource)
	return source.data.control.gain
end

#! export
"""
    set_channelmap!(source::DESource, channel_map::Union{Vector{Int},Vector{StepRange{Int,Int}}})
Set the channel map of the DESource.
"""
<<<<<<< HEAD
function set_channelmap!(source::DESource, channel_map::Union{Vector{Int}, Vector{Vector{Int}}})
=======
function set_channelmap!(source::DESource, channel_map::Union{Vector{Int},Vector{StepRange{Int,Int}}})
>>>>>>> e7399914
	# check variables
	n_vars = length(source.data.problem.u0)::Int
	for variable in channel_map
		if typeof(variable) <:Int
			if variable > n_vars
				@warn "variable $variable is out of bounds."
				channel_map[i] = 0
			end
		elseif typeof(variable) <: Vector{Int}
			for v in variable
				if v > n_vars
					@warn "variable $v is out of bounds."
					channel_map[i] = 0
				end
			end
		else
			@warn "variable $variable is not an Int or a StepRange."
			channel_map[i] = 0
		end
	end
	
	status = Pa_IsStreamActive(source.data.stream_data.stream[])
	if status == 1 # stream is running
		# check number of channels
		if length(channel_map) > source.data.stream_data.n_channels
			error("channel map has more channels than the stream. Stop the source and try again.")
		end
	end

	@atomic source.data.control.channel_map = channel_map
end

#! export
"""
    get_channelmap(source::DESource)
Retrieve the channel map of the DESource.
"""
function get_channelmap(source::DESource)
	return source.data.control.channel_map
end

#! export
"""
    get_default_output_device()::PaDeviceIndex
Get the default audio output device index.
"""
function get_default_output_device()::PaDeviceIndex
	return Pa_GetDefaultOutputDevice()
end

#! export
"""
    get_device_info(device::PaDeviceIndex)::PaDeviceInfo
Report information about an audio device.
"""
function get_device_info(device::PaDeviceIndex)::PaDeviceInfo
	if Pa_GetDeviceInfo(device) == C_NULL
		error("invalid device index.")
	end
	return unsafe_load(Pa_GetDeviceInfo(device))
end

#! export
"""
    get_devices()
Return an array of available audio devices.
"""
function get_devices()
	devices = []
	for i in 0:Pa_GetDeviceCount() - 1
		device_info = unsafe_load(Pa_GetDeviceInfo(i))
		d = (index = convert(PaDeviceIndex, i), 
			name = unsafe_string(device_info.name),
			inputs = device_info.maxInputChannels,
			outputs = device_info.maxOutputChannels,
			sr = device_info.defaultSampleRate)
		push!(devices, d)
	end
	return devices
end

#! export
"""
    list_devices()
Print a list of available audio devices.
"""
function list_devices()
	for i in 0:Pa_GetDeviceCount() - 1
		device_info = unsafe_load(Pa_GetDeviceInfo(i))
		println("Device: $i, ", device_info)
	end
end

#! export
"""
    get_device_index(name::String)::PaDeviceIndex
Get the index of an audio device by its name.
"""
function get_device_index(name::String)::PaDeviceIndex
	for i in 0:Pa_GetDeviceCount() - 1
		device_info = unsafe_load(Pa_GetDeviceInfo(i))
		if unsafe_string(device_info.name) == name
			return i
		end
	end
	println("Device not found")
	return -1
end

function Base.show(io::IO, di::PaDeviceInfo)
	print(io, "Name: ", '\"', unsafe_string(di.name), '\"', ", ")
	print(io, "Inputs: ", di.maxInputChannels, ", ")
	print(io, "Outputs: ", di.maxOutputChannels, ", ")
	print(io, "SR: ", di.defaultSampleRate)
end

function Base.show(io::IO, source::DESource)
	print(io, "DESource:", '\n')
	print(io, "f: ", source.data.problem.f.f, '\n')
	if isa(source.data.problem, SDEProblem)
		print(io, "g: ", source.data.problem.g, '\n')
	end
	print(io, "u0: ", source.data.problem.u0, '\n')
	print(io, "p: ", source.data.problem.p, '\n')
	print(io, "ts: ", source.data.control.ts, '\n')
	print(io, "gain: ", source.data.control.gain, '\n')
	print(io, "channel_map: ", source.data.control.channel_map, '\n')
end<|MERGE_RESOLUTION|>--- conflicted
+++ resolved
@@ -9,11 +9,7 @@
 	@atomic p::Vector{Float64}
 	@atomic ts::Float64
 	@atomic gain::Float64
-<<<<<<< HEAD
 	@atomic channel_map::Union{Vector{Int}, Vector{Vector{Int}}}
-=======
-	@atomic channel_map::Union{Vector{Int},Vector{StepRange{Int,Int}}}
->>>>>>> e7399914
 end
 
 mutable struct RealTimeAudioDEStateData
@@ -48,11 +44,7 @@
 # ODE
 """
     DESource(f, u0::Vector{Float64}, p::Vector{Float64};
-<<<<<<< HEAD
 		alg = Tsit5(), channel_map::Union{Vector{Int}, Vector{Vector{Int}}} = [1, 1])::DESource
-=======
-		alg = Tsit5(), channel_map::Union{Vector{Int},Vector{StepRange{Int,Int}}} = [1, 1])::DESource
->>>>>>> e7399914
 
 Create a DESource from an ODEFunction.
 # Arguments
@@ -61,20 +53,12 @@
 - `p`: the array of parameters.
 # Keyword Arguments
 - `alg::DEAlgorithm = Tsit5()`: the algorithm which will be passed to the solver.
-<<<<<<< HEAD
 - `channel_map::Union{Vector{Int}, Vector{Vector{Int}}} = [1, 1]`: the channel map indicates how system's variables \
-=======
-- `channel_map::Union{Vector{Int},Vector{StepRange{Int,Int}}} = [1, 1]`: the channel map indicates how system's variables \
->>>>>>> e7399914
 should be mapped to output channels in the audio device. The position in the array \
 represents the channel number and the value, the variable.
 """
 function DESource(f, u0::Vector{Float64}, p::Vector{Float64};
-<<<<<<< HEAD
 		alg = Tsit5(), channel_map::Union{Vector{Int}, Vector{Vector{Int}}} = [1, 1])::DESource
-=======
-		alg = Tsit5(), channel_map::Union{Vector{Int},Vector{StepRange{Int,Int}}} = [1, 1])::DESource
->>>>>>> e7399914
 	
 	prob = ODEProblem(f, u0, (0.0, 0.01), p;  
 		save_start = true,
@@ -85,11 +69,7 @@
 end
 
 function DESource(f::ODEFunction, u0::Vector{Float64}, p::Vector{Float64};
-<<<<<<< HEAD
 		alg = Tsit5(), channel_map::Union{Vector{Int}, Vector{Vector{Int}}} = [1, 1])::DESource
-=======
-		alg = Tsit5(), channel_map::Union{Vector{Int},Vector{StepRange{Int,Int}}} = [1, 1])::DESource
->>>>>>> e7399914
 
 	prob = ODEProblem(f, u0, (0.0, 0.01), p;  
 		save_start = true,
@@ -108,11 +88,7 @@
 Create a Stochastic DESource from a drift function and a noise function.
 """
 function DESource(f, g, u0::Vector{Float64}, p::Vector{Float64};
-<<<<<<< HEAD
 		alg = SOSRA(), channel_map::Union{Vector{Int}, Vector{Vector{Int}}} = [1, 1])::DESource
-=======
-		alg = SOSRA(), channel_map::Union{Vector{Int},Vector{StepRange{Int,Int}}} = [1, 1])::DESource
->>>>>>> e7399914
 
 	prob = SDEProblem(f, g, u0, (0.0, 0.01), p; 
 		save_start = true,
@@ -123,11 +99,7 @@
 end
 
 function DESource(f::SDEFunction, u0::Vector{Float64}, p::Vector{Float64};
-<<<<<<< HEAD
 	alg = SOSRA(), channel_map::Union{Vector{Int}, Vector{Vector{Int}}} = [1, 1])::DESource
-=======
-	alg = SOSRA(), channel_map::Union{Vector{Int},Vector{StepRange{Int,Int}}} = [1, 1])::DESource
->>>>>>> e7399914
 
 prob = SDEProblem(f, u0, (0.0, 0.01), p; 
 	save_start = true,
@@ -478,11 +450,7 @@
     set_channelmap!(source::DESource, channel_map::Union{Vector{Int},Vector{StepRange{Int,Int}}})
 Set the channel map of the DESource.
 """
-<<<<<<< HEAD
 function set_channelmap!(source::DESource, channel_map::Union{Vector{Int}, Vector{Vector{Int}}})
-=======
-function set_channelmap!(source::DESource, channel_map::Union{Vector{Int},Vector{StepRange{Int,Int}}})
->>>>>>> e7399914
 	# check variables
 	n_vars = length(source.data.problem.u0)::Int
 	for variable in channel_map
